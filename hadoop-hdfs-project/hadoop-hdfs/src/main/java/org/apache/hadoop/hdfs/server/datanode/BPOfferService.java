/**
 * Licensed to the Apache Software Foundation (ASF) under one
 * or more contributor license agreements.  See the NOTICE file
 * distributed with this work for additional information
 * regarding copyright ownership.  The ASF licenses this file
 * to you under the Apache License, Version 2.0 (the
 * "License"); you may not use this file except in compliance
 * with the License.  You may obtain a copy of the License at
 *
 *     http://www.apache.org/licenses/LICENSE-2.0
 *
 * Unless required by applicable law or agreed to in writing, software
 * distributed under the License is distributed on an "AS IS" BASIS,
 * WITHOUT WARRANTIES OR CONDITIONS OF ANY KIND, either express or implied.
 * See the License for the specific language governing permissions and
 * limitations under the License.
 */
package org.apache.hadoop.hdfs.server.datanode;

import java.io.IOException;
import java.net.InetSocketAddress;
import java.util.ArrayList;
import java.util.List;
import java.util.Set;
import java.util.concurrent.CopyOnWriteArrayList;

import org.apache.commons.logging.Log;
import org.apache.hadoop.classification.InterfaceAudience;
import org.apache.hadoop.ha.HAServiceProtocol.HAServiceState;
import org.apache.hadoop.hdfs.StorageType;
import org.apache.hadoop.hdfs.protocol.Block;
import org.apache.hadoop.hdfs.protocol.DatanodeInfo;
import org.apache.hadoop.hdfs.protocol.ExtendedBlock;
import org.apache.hadoop.hdfs.protocolPB.DatanodeProtocolClientSideTranslatorPB;
import org.apache.hadoop.hdfs.server.protocol.BalancerBandwidthCommand;
import org.apache.hadoop.hdfs.server.protocol.BlockCommand;
import org.apache.hadoop.hdfs.server.protocol.BlockIdCommand;
import org.apache.hadoop.hdfs.server.protocol.BlockRecoveryCommand;
import org.apache.hadoop.hdfs.server.protocol.DatanodeCommand;
import org.apache.hadoop.hdfs.server.protocol.DatanodeProtocol;
import org.apache.hadoop.hdfs.server.protocol.DatanodeRegistration;
import org.apache.hadoop.hdfs.server.protocol.FinalizeCommand;
import org.apache.hadoop.hdfs.server.protocol.KeyUpdateCommand;
import org.apache.hadoop.hdfs.server.protocol.NNHAStatusHeartbeat;
import org.apache.hadoop.hdfs.server.protocol.NamespaceInfo;
import org.apache.hadoop.hdfs.server.protocol.ReceivedDeletedBlockInfo;
import org.apache.hadoop.hdfs.server.protocol.ReceivedDeletedBlockInfo.BlockStatus;

import com.google.common.annotations.VisibleForTesting;
import com.google.common.base.Preconditions;
import com.google.common.collect.Lists;
import com.google.common.collect.Sets;

/**
 * One instance per block-pool/namespace on the DN, which handles the
 * heartbeats to the active and standby NNs for that namespace.
 * This class manages an instance of {@link BPServiceActor} for each NN,
 * and delegates calls to both NNs. 
 * It also maintains the state about which of the NNs is considered active.
 */
@InterfaceAudience.Private
class BPOfferService {
  static final Log LOG = DataNode.LOG;

  /**
   * Information about the namespace that this service
   * is registering with. This is assigned after
   * the first phase of the handshake.
   */
  NamespaceInfo bpNSInfo;

  /**
   * The registration information for this block pool.
   * This is assigned after the second phase of the
   * handshake.
   */
  volatile DatanodeRegistration bpRegistration;
  
  private final DataNode dn;

  /**
   * A reference to the BPServiceActor associated with the currently
   * ACTIVE NN. In the case that all NameNodes are in STANDBY mode,
   * this can be null. If non-null, this must always refer to a member
   * of the {@link #bpServices} list.
   */
  private BPServiceActor bpServiceToActive = null;
  
  /**
   * The list of all actors for namenodes in this nameservice, regardless
   * of their active or standby states.
   */
  private List<BPServiceActor> bpServices =
    new CopyOnWriteArrayList<BPServiceActor>();

  /**
   * Each time we receive a heartbeat from a NN claiming to be ACTIVE,
   * we record that NN's most recent transaction ID here, so long as it
   * is more recent than the previous value. This allows us to detect
   * split-brain scenarios in which a prior NN is still asserting its
   * ACTIVE state but with a too-low transaction ID. See HDFS-2627
   * for details. 
   */
  private long lastActiveClaimTxId = -1;

  BPOfferService(List<InetSocketAddress> nnAddrs, DataNode dn) {
    Preconditions.checkArgument(!nnAddrs.isEmpty(),
        "Must pass at least one NN.");
    this.dn = dn;

    for (InetSocketAddress addr : nnAddrs) {
      this.bpServices.add(new BPServiceActor(addr, this));
    }
  }

  void refreshNNList(ArrayList<InetSocketAddress> addrs) throws IOException {
    Set<InetSocketAddress> oldAddrs = Sets.newHashSet();
    for (BPServiceActor actor : bpServices) {
      oldAddrs.add(actor.getNNSocketAddress());
    }
    Set<InetSocketAddress> newAddrs = Sets.newHashSet(addrs);
    
    if (!Sets.symmetricDifference(oldAddrs, newAddrs).isEmpty()) {
      // Keep things simple for now -- we can implement this at a later date.
      throw new IOException(
          "HA does not currently support adding a new standby to a running DN. " +
          "Please do a rolling restart of DNs to reconfigure the list of NNs.");
    }
  }

  /**
   * @return true if the service has registered with at least one NameNode.
   */
  boolean isInitialized() {
    return bpRegistration != null;
  }
  
  /**
   * @return true if there is at least one actor thread running which is
   * talking to a NameNode.
   */
  boolean isAlive() {
    for (BPServiceActor actor : bpServices) {
      if (actor.isAlive()) {
        return true;
      }
    }
    return false;
  }
  
  synchronized String getBlockPoolId() {
    if (bpNSInfo != null) {
      return bpNSInfo.getBlockPoolID();
    } else {
      LOG.warn("Block pool ID needed, but service not yet registered with NN",
          new Exception("trace"));
      return null;
    }
  }
  
  synchronized NamespaceInfo getNamespaceInfo() {
    return bpNSInfo;
  }

  @Override
  public synchronized String toString() {
    if (bpNSInfo == null) {
      // If we haven't yet connected to our NN, we don't yet know our
      // own block pool ID.
      // If _none_ of the block pools have connected yet, we don't even
      // know the DatanodeID ID of this DN.
      String datanodeUuid = dn.getDatanodeUuid();

      if (datanodeUuid == null || datanodeUuid.isEmpty()) {
        datanodeUuid = "unassigned";
      }
      return "Block pool <registering> (Datanode Uuid " + datanodeUuid + ")";
    } else {
      return "Block pool " + getBlockPoolId() +
          " (Datanode Uuid " + dn.getDatanodeUuid() +
          ")";
    }
  }
  
  void reportBadBlocks(ExtendedBlock block,
                       String storageUuid, StorageType storageType) {
    checkBlock(block);
    for (BPServiceActor actor : bpServices) {
      actor.reportBadBlocks(block, storageUuid, storageType);
    }
  }
  
  /*
   * Informing the name node could take a long long time! Should we wait
   * till namenode is informed before responding with success to the
   * client? For now we don't.
   */
  void notifyNamenodeReceivedBlock(
      ExtendedBlock block, String delHint, String storageUuid) {
    checkBlock(block);
    checkDelHint(delHint);
    ReceivedDeletedBlockInfo bInfo = new ReceivedDeletedBlockInfo(
        block.getLocalBlock(),
        ReceivedDeletedBlockInfo.BlockStatus.RECEIVED_BLOCK,
        delHint);

    for (BPServiceActor actor : bpServices) {
      actor.notifyNamenodeBlockImmediately(bInfo, storageUuid);
    }
  }

  private void checkBlock(ExtendedBlock block) {
    Preconditions.checkArgument(block != null,
        "block is null");
    Preconditions.checkArgument(block.getBlockPoolId().equals(getBlockPoolId()),
        "block belongs to BP %s instead of BP %s",
        block.getBlockPoolId(), getBlockPoolId());
  }
  
  private void checkDelHint(String delHint) {
    Preconditions.checkArgument(delHint != null,
        "delHint is null");
  }

  void notifyNamenodeDeletedBlock(ExtendedBlock block, String storageUuid) {
    checkBlock(block);
    ReceivedDeletedBlockInfo bInfo = new ReceivedDeletedBlockInfo(
       block.getLocalBlock(), BlockStatus.DELETED_BLOCK, null);
    
    for (BPServiceActor actor : bpServices) {
      actor.notifyNamenodeDeletedBlock(bInfo, storageUuid);
    }
  }
  
  void notifyNamenodeReceivingBlock(ExtendedBlock block, String storageUuid) {
    checkBlock(block);
    ReceivedDeletedBlockInfo bInfo = new ReceivedDeletedBlockInfo(
       block.getLocalBlock(), BlockStatus.RECEIVING_BLOCK, null);
    
    for (BPServiceActor actor : bpServices) {
      actor.notifyNamenodeBlockImmediately(bInfo, storageUuid);
    }
  }

  //This must be called only by blockPoolManager
  void start() {
    for (BPServiceActor actor : bpServices) {
      actor.start();
    }
  }
  
  //This must be called only by blockPoolManager.
  void stop() {
    for (BPServiceActor actor : bpServices) {
      actor.stop();
    }
  }
  
  //This must be called only by blockPoolManager
  void join() {
    for (BPServiceActor actor : bpServices) {
      actor.join();
    }
  }

  DataNode getDataNode() {
    return dn;
  }

  /**
   * Called by the BPServiceActors when they handshake to a NN.
   * If this is the first NN connection, this sets the namespace info
   * for this BPOfferService. If it's a connection to a new NN, it
   * verifies that this namespace matches (eg to prevent a misconfiguration
   * where a StandbyNode from a different cluster is specified)
   */
  synchronized void verifyAndSetNamespaceInfo(NamespaceInfo nsInfo) throws IOException {
    if (this.bpNSInfo == null) {
      this.bpNSInfo = nsInfo;
      boolean success = false;

      // Now that we know the namespace ID, etc, we can pass this to the DN.
      // The DN can now initialize its local storage if we are the
      // first BP to handshake, etc.
      try {
        dn.initBlockPool(this);
        success = true;
      } finally {
        if (!success) {
          // The datanode failed to initialize the BP. We need to reset
          // the namespace info so that other BPService actors still have
          // a chance to set it, and re-initialize the datanode.
          this.bpNSInfo = null;
        }
      }
    } else {
      checkNSEquality(bpNSInfo.getBlockPoolID(), nsInfo.getBlockPoolID(),
          "Blockpool ID");
      checkNSEquality(bpNSInfo.getNamespaceID(), nsInfo.getNamespaceID(),
          "Namespace ID");
      checkNSEquality(bpNSInfo.getClusterID(), nsInfo.getClusterID(),
          "Cluster ID");
    }
  }

  /**
   * After one of the BPServiceActors registers successfully with the
   * NN, it calls this function to verify that the NN it connected to
   * is consistent with other NNs serving the block-pool.
   */
  synchronized void registrationSucceeded(BPServiceActor bpServiceActor,
      DatanodeRegistration reg) throws IOException {
    if (bpRegistration != null) {
      checkNSEquality(bpRegistration.getStorageInfo().getNamespaceID(),
          reg.getStorageInfo().getNamespaceID(), "namespace ID");
      checkNSEquality(bpRegistration.getStorageInfo().getClusterID(),
          reg.getStorageInfo().getClusterID(), "cluster ID");
    } else {
      bpRegistration = reg;
    }
    
    dn.bpRegistrationSucceeded(bpRegistration, getBlockPoolId());
    // Add the initial block token secret keys to the DN's secret manager.
    if (dn.isBlockTokenEnabled) {
      dn.blockPoolTokenSecretManager.addKeys(getBlockPoolId(),
          reg.getExportedKeys());
    }
  }

  /**
   * Verify equality of two namespace-related fields, throwing
   * an exception if they are unequal.
   */
  private static void checkNSEquality(
      Object ourID, Object theirID,
      String idHelpText) throws IOException {
    if (!ourID.equals(theirID)) {
      throw new IOException(idHelpText + " mismatch: " +
          "previously connected to " + idHelpText + " " + ourID + 
          " but now connected to " + idHelpText + " " + theirID);
    }
  }

  synchronized DatanodeRegistration createRegistration() throws IOException {
    Preconditions.checkState(bpNSInfo != null,
        "getRegistration() can only be called after initial handshake");
    return dn.createBPRegistration(bpNSInfo);
  }

  /**
   * Called when an actor shuts down. If this is the last actor
   * to shut down, shuts down the whole blockpool in the DN.
   */
  synchronized void shutdownActor(BPServiceActor actor) {
    if (bpServiceToActive == actor) {
      bpServiceToActive = null;
    }

    bpServices.remove(actor);

    if (bpServices.isEmpty()) {
      dn.shutdownBlockPool(this);
    }
  }
  

  /**
   * Called by the DN to report an error to the NNs.
   */
  void trySendErrorReport(int errCode, String errMsg) {
    for (BPServiceActor actor : bpServices) {
      actor.trySendErrorReport(errCode, errMsg);
    }
  }

  /**
   * Ask each of the actors to schedule a block report after
   * the specified delay.
   */
  void scheduleBlockReport(long delay) {
    for (BPServiceActor actor : bpServices) {
      actor.scheduleBlockReport(delay);
    }
  }

  /**
   * Ask each of the actors to report a bad block hosted on another DN.
   */
  void reportRemoteBadBlock(DatanodeInfo dnInfo, ExtendedBlock block) {
    for (BPServiceActor actor : bpServices) {
      try {
        actor.reportRemoteBadBlock(dnInfo, block);
      } catch (IOException e) {
        LOG.warn("Couldn't report bad block " + block + " to " + actor,
            e);
      }
    }
  }

  /**
   * @return a proxy to the active NN, or null if the BPOS has not
   * acknowledged any NN as active yet.
   */
  synchronized DatanodeProtocolClientSideTranslatorPB getActiveNN() {
    if (bpServiceToActive != null) {
      return bpServiceToActive.bpNamenode;
    } else {
      return null;
    }
  }

  @VisibleForTesting
  List<BPServiceActor> getBPServiceActors() {
    return Lists.newArrayList(bpServices);
  }
  
  /**
   * Update the BPOS's view of which NN is active, based on a heartbeat
   * response from one of the actors.
   * 
   * @param actor the actor which received the heartbeat
   * @param nnHaState the HA-related heartbeat contents
   */
  synchronized void updateActorStatesFromHeartbeat(
      BPServiceActor actor,
      NNHAStatusHeartbeat nnHaState) {
    final long txid = nnHaState.getTxId();
    
    final boolean nnClaimsActive =
      nnHaState.getState() == HAServiceState.ACTIVE;
    final boolean bposThinksActive = bpServiceToActive == actor;
    final boolean isMoreRecentClaim = txid > lastActiveClaimTxId; 
    
    if (nnClaimsActive && !bposThinksActive) {
      LOG.info("Namenode " + actor + " trying to claim ACTIVE state with " +
          "txid=" + txid);
      if (!isMoreRecentClaim) {
        // Split-brain scenario - an NN is trying to claim active
        // state when a different NN has already claimed it with a higher
        // txid.
        LOG.warn("NN " + actor + " tried to claim ACTIVE state at txid=" +
            txid + " but there was already a more recent claim at txid=" +
            lastActiveClaimTxId);
        return;
      } else {
        if (bpServiceToActive == null) {
          LOG.info("Acknowledging ACTIVE Namenode " + actor);
        } else {
          LOG.info("Namenode " + actor + " taking over ACTIVE state from " +
              bpServiceToActive + " at higher txid=" + txid);
        }
        bpServiceToActive = actor;
      }
    } else if (!nnClaimsActive && bposThinksActive) {
      LOG.info("Namenode " + actor + " relinquishing ACTIVE state with " +
          "txid=" + nnHaState.getTxId());
      bpServiceToActive = null;
    }
    
    if (bpServiceToActive == actor) {
      assert txid >= lastActiveClaimTxId;
      lastActiveClaimTxId = txid;
    }
  }

  /**
   * @return true if the given NN address is one of the NNs for this
   * block pool
   */
  boolean containsNN(InetSocketAddress addr) {
    for (BPServiceActor actor : bpServices) {
      if (actor.getNNSocketAddress().equals(addr)) {
        return true;
      }
    }
    return false;
  }
  
  @VisibleForTesting
  int countNameNodes() {
    return bpServices.size();
  }

  /**
   * Run an immediate block report on this thread. Used by tests.
   */
  @VisibleForTesting
  void triggerBlockReportForTests() throws IOException {
    for (BPServiceActor actor : bpServices) {
      actor.triggerBlockReportForTests();
    }
  }

  /**
   * Run an immediate deletion report on this thread. Used by tests.
   */
  @VisibleForTesting
  void triggerDeletionReportForTests() throws IOException {
    for (BPServiceActor actor : bpServices) {
      actor.triggerDeletionReportForTests();
    }
  }

  /**
   * Run an immediate heartbeat from all actors. Used by tests.
   */
  @VisibleForTesting
  void triggerHeartbeatForTests() throws IOException {
    for (BPServiceActor actor : bpServices) {
      actor.triggerHeartbeatForTests();
    }
  }

  boolean processCommandFromActor(DatanodeCommand cmd,
      BPServiceActor actor) throws IOException {
    assert bpServices.contains(actor);
    if (cmd == null) {
      return true;
    }
    /*
     * Datanode Registration can be done asynchronously here. No need to hold
     * the lock. for more info refer HDFS-5014
     */
    if (DatanodeProtocol.DNA_REGISTER == cmd.getAction()) {
      // namenode requested a registration - at start or if NN lost contact
      // Just logging the claiming state is OK here instead of checking the
      // actor state by obtaining the lock
      LOG.info("DatanodeCommand action : DNA_REGISTER from " + actor.nnAddr
          + " with " + actor.state + " state");
      actor.reRegister();
      return true;
    }
    synchronized (this) {
<<<<<<< HEAD
      if (actor == bpServiceToActive) {
        return processCommandFromActive(cmd, actor);
      } else {
        return processCommandFromStandby(cmd, actor);
      }
=======
    if (actor == bpServiceToActive) {
      return processCommandFromActive(cmd, actor);
    } else {
      return processCommandFromStandby(cmd, actor);
>>>>>>> 6266273c
    }
  }
  }

  private String blockIdArrayToString(long ids[]) {
    long maxNumberOfBlocksToLog = dn.getMaxNumberOfBlocksToLog();
    StringBuilder bld = new StringBuilder();
    String prefix = "";
    for (int i = 0; i < ids.length; i++) {
      if (i >= maxNumberOfBlocksToLog) {
        bld.append("...");
        break;
      }
      bld.append(prefix).append(ids[i]);
      prefix = ", ";
    }
    return bld.toString();
  }

  /**
   * This method should handle all commands from Active namenode except
   * DNA_REGISTER which should be handled earlier itself.
   * 
   * @param cmd
   * @return true if further processing may be required or false otherwise. 
   * @throws IOException
   */
  private boolean processCommandFromActive(DatanodeCommand cmd,
      BPServiceActor actor) throws IOException {
    final BlockCommand bcmd = 
      cmd instanceof BlockCommand? (BlockCommand)cmd: null;
    final BlockIdCommand blockIdCmd = 
      cmd instanceof BlockIdCommand ? (BlockIdCommand)cmd: null;

    switch(cmd.getAction()) {
    case DatanodeProtocol.DNA_TRANSFER:
      // Send a copy of a block to another datanode
      dn.transferBlocks(bcmd.getBlockPoolId(), bcmd.getBlocks(), bcmd.getTargets());
      dn.metrics.incrBlocksReplicated(bcmd.getBlocks().length);
      break;
    case DatanodeProtocol.DNA_INVALIDATE:
      //
      // Some local block(s) are obsolete and can be 
      // safely garbage-collected.
      //
      Block toDelete[] = bcmd.getBlocks();
      try {
        if (dn.blockScanner != null) {
          dn.blockScanner.deleteBlocks(bcmd.getBlockPoolId(), toDelete);
        }
        // using global fsdataset
        dn.getFSDataset().invalidate(bcmd.getBlockPoolId(), toDelete);
      } catch(IOException e) {
        // Exceptions caught here are not expected to be disk-related.
        throw e;
      }
      dn.metrics.incrBlocksRemoved(toDelete.length);
      break;
    case DatanodeProtocol.DNA_CACHE:
      LOG.info("DatanodeCommand action: DNA_CACHE for " +
        blockIdCmd.getBlockPoolId() + " of [" +
          blockIdArrayToString(blockIdCmd.getBlockIds()) + "]");
      dn.getFSDataset().cache(blockIdCmd.getBlockPoolId(), blockIdCmd.getBlockIds());
      dn.metrics.incrBlocksCached(blockIdCmd.getBlockIds().length);
      break;
    case DatanodeProtocol.DNA_UNCACHE:
      LOG.info("DatanodeCommand action: DNA_UNCACHE for " +
        blockIdCmd.getBlockPoolId() + " of [" +
          blockIdArrayToString(blockIdCmd.getBlockIds()) + "]");
      dn.getFSDataset().uncache(blockIdCmd.getBlockPoolId(), blockIdCmd.getBlockIds());
      dn.metrics.incrBlocksUncached(blockIdCmd.getBlockIds().length);
      break;
    case DatanodeProtocol.DNA_SHUTDOWN:
      // TODO: DNA_SHUTDOWN appears to be unused - the NN never sends this command
      // See HDFS-2987.
      throw new UnsupportedOperationException("Received unimplemented DNA_SHUTDOWN");
    case DatanodeProtocol.DNA_FINALIZE:
      String bp = ((FinalizeCommand) cmd).getBlockPoolId(); 
      assert getBlockPoolId().equals(bp) :
        "BP " + getBlockPoolId() + " received DNA_FINALIZE " +
        "for other block pool " + bp;

      dn.finalizeUpgradeForPool(bp);
      break;
    case DatanodeProtocol.DNA_RECOVERBLOCK:
      String who = "NameNode at " + actor.getNNSocketAddress();
      dn.recoverBlocks(who, ((BlockRecoveryCommand)cmd).getRecoveringBlocks());
      break;
    case DatanodeProtocol.DNA_ACCESSKEYUPDATE:
      LOG.info("DatanodeCommand action: DNA_ACCESSKEYUPDATE");
      if (dn.isBlockTokenEnabled) {
        dn.blockPoolTokenSecretManager.addKeys(
            getBlockPoolId(), 
            ((KeyUpdateCommand) cmd).getExportedKeys());
      }
      break;
    case DatanodeProtocol.DNA_BALANCERBANDWIDTHUPDATE:
      LOG.info("DatanodeCommand action: DNA_BALANCERBANDWIDTHUPDATE");
      long bandwidth =
                 ((BalancerBandwidthCommand) cmd).getBalancerBandwidthValue();
      if (bandwidth > 0) {
        DataXceiverServer dxcs =
                     (DataXceiverServer) dn.dataXceiverServer.getRunnable();
        LOG.info("Updating balance throttler bandwidth from "
            + dxcs.balanceThrottler.getBandwidth() + " bytes/s "
            + "to: " + bandwidth + " bytes/s.");
        dxcs.balanceThrottler.setBandwidth(bandwidth);
      }
      break;
    default:
      LOG.warn("Unknown DatanodeCommand action: " + cmd.getAction());
    }
    return true;
  }
 
  /**
   * This method should handle commands from Standby namenode except
   * DNA_REGISTER which should be handled earlier itself.
   */
  private boolean processCommandFromStandby(DatanodeCommand cmd,
      BPServiceActor actor) throws IOException {
    switch(cmd.getAction()) {
    case DatanodeProtocol.DNA_ACCESSKEYUPDATE:
      LOG.info("DatanodeCommand action from standby: DNA_ACCESSKEYUPDATE");
      if (dn.isBlockTokenEnabled) {
        dn.blockPoolTokenSecretManager.addKeys(
            getBlockPoolId(), 
            ((KeyUpdateCommand) cmd).getExportedKeys());
      }
      break;
    case DatanodeProtocol.DNA_TRANSFER:
    case DatanodeProtocol.DNA_INVALIDATE:
    case DatanodeProtocol.DNA_SHUTDOWN:
    case DatanodeProtocol.DNA_FINALIZE:
    case DatanodeProtocol.DNA_RECOVERBLOCK:
    case DatanodeProtocol.DNA_BALANCERBANDWIDTHUPDATE:
    case DatanodeProtocol.DNA_CACHE:
    case DatanodeProtocol.DNA_UNCACHE:
      LOG.warn("Got a command from standby NN - ignoring command:" + cmd.getAction());
      break;
    default:
      LOG.warn("Unknown DatanodeCommand action: " + cmd.getAction());
    }
    return true;
  }

}<|MERGE_RESOLUTION|>--- conflicted
+++ resolved
@@ -531,18 +531,10 @@
       return true;
     }
     synchronized (this) {
-<<<<<<< HEAD
-      if (actor == bpServiceToActive) {
-        return processCommandFromActive(cmd, actor);
-      } else {
-        return processCommandFromStandby(cmd, actor);
-      }
-=======
     if (actor == bpServiceToActive) {
       return processCommandFromActive(cmd, actor);
     } else {
       return processCommandFromStandby(cmd, actor);
->>>>>>> 6266273c
     }
   }
   }
