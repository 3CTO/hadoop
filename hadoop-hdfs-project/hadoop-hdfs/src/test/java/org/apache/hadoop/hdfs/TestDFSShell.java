--- conflicted
+++ resolved
@@ -1672,7 +1672,6 @@
       cluster.shutdown();
     }
   }
-<<<<<<< HEAD
 
   // setrep for file and directory.
   @Test (timeout = 30000)
@@ -1684,19 +1683,6 @@
     FsShell shell = null;
     FileSystem fs = null;
 
-=======
-
-  // setrep for file and directory.
-  @Test (timeout = 30000)
-  public void testSetrep() throws Exception {
-
-    Configuration conf = new Configuration();
-    MiniDFSCluster cluster = new MiniDFSCluster.Builder(conf).numDataNodes(1)
-                                                             .format(true).build();
-    FsShell shell = null;
-    FileSystem fs = null;
-
->>>>>>> 6266273c
     final String testdir1 = "/tmp/TestDFSShell-testSetrep-" + counter.getAndIncrement();
     final String testdir2 = testdir1 + "/nestedDir";
     final Path hdfsFile1 = new Path(testdir1, "testFileForSetrep");
