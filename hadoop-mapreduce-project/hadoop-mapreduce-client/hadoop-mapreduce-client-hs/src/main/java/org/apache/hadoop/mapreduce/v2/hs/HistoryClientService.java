/**
* Licensed to the Apache Software Foundation (ASF) under one
* or more contributor license agreements.  See the NOTICE file
* distributed with this work for additional information
* regarding copyright ownership.  The ASF licenses this file
* to you under the Apache License, Version 2.0 (the
* "License"); you may not use this file except in compliance
* with the License.  You may obtain a copy of the License at
*
*     http://www.apache.org/licenses/LICENSE-2.0
*
* Unless required by applicable law or agreed to in writing, software
* distributed under the License is distributed on an "AS IS" BASIS,
* WITHOUT WARRANTIES OR CONDITIONS OF ANY KIND, either express or implied.
* See the License for the specific language governing permissions and
* limitations under the License.
*/

package org.apache.hadoop.mapreduce.v2.hs;

import java.io.IOException;
import java.net.InetSocketAddress;
import java.security.AccessControlException;
import java.security.PrivilegedExceptionAction;
import java.util.Arrays;
import java.util.Collection;
import java.util.EnumSet;

import org.apache.commons.logging.Log;
import org.apache.commons.logging.LogFactory;
import org.apache.hadoop.classification.InterfaceAudience.Private;
import org.apache.hadoop.conf.Configuration;
import org.apache.hadoop.fs.CommonConfigurationKeysPublic;
import org.apache.hadoop.io.Text;
import org.apache.hadoop.ipc.Server;
import org.apache.hadoop.mapreduce.JobACL;
import org.apache.hadoop.mapreduce.TypeConverter;
import org.apache.hadoop.mapreduce.v2.api.HSClientProtocol;
import org.apache.hadoop.mapreduce.v2.api.MRClientProtocol;
import org.apache.hadoop.mapreduce.v2.api.MRDelegationTokenIdentifier;
import org.apache.hadoop.mapreduce.v2.api.protocolrecords.CancelDelegationTokenRequest;
import org.apache.hadoop.mapreduce.v2.api.protocolrecords.CancelDelegationTokenResponse;
import org.apache.hadoop.mapreduce.v2.api.protocolrecords.FailTaskAttemptRequest;
import org.apache.hadoop.mapreduce.v2.api.protocolrecords.FailTaskAttemptResponse;
import org.apache.hadoop.mapreduce.v2.api.protocolrecords.GetCountersRequest;
import org.apache.hadoop.mapreduce.v2.api.protocolrecords.GetCountersResponse;
import org.apache.hadoop.mapreduce.v2.api.protocolrecords.GetDelegationTokenRequest;
import org.apache.hadoop.mapreduce.v2.api.protocolrecords.GetDelegationTokenResponse;
import org.apache.hadoop.mapreduce.v2.api.protocolrecords.GetDiagnosticsRequest;
import org.apache.hadoop.mapreduce.v2.api.protocolrecords.GetDiagnosticsResponse;
import org.apache.hadoop.mapreduce.v2.api.protocolrecords.GetJobReportRequest;
import org.apache.hadoop.mapreduce.v2.api.protocolrecords.GetJobReportResponse;
import org.apache.hadoop.mapreduce.v2.api.protocolrecords.GetTaskAttemptCompletionEventsRequest;
import org.apache.hadoop.mapreduce.v2.api.protocolrecords.GetTaskAttemptCompletionEventsResponse;
import org.apache.hadoop.mapreduce.v2.api.protocolrecords.GetTaskAttemptReportRequest;
import org.apache.hadoop.mapreduce.v2.api.protocolrecords.GetTaskAttemptReportResponse;
import org.apache.hadoop.mapreduce.v2.api.protocolrecords.GetTaskReportRequest;
import org.apache.hadoop.mapreduce.v2.api.protocolrecords.GetTaskReportResponse;
import org.apache.hadoop.mapreduce.v2.api.protocolrecords.GetTaskReportsRequest;
import org.apache.hadoop.mapreduce.v2.api.protocolrecords.GetTaskReportsResponse;
import org.apache.hadoop.mapreduce.v2.api.protocolrecords.KillJobRequest;
import org.apache.hadoop.mapreduce.v2.api.protocolrecords.KillJobResponse;
import org.apache.hadoop.mapreduce.v2.api.protocolrecords.KillTaskAttemptRequest;
import org.apache.hadoop.mapreduce.v2.api.protocolrecords.KillTaskAttemptResponse;
import org.apache.hadoop.mapreduce.v2.api.protocolrecords.KillTaskRequest;
import org.apache.hadoop.mapreduce.v2.api.protocolrecords.KillTaskResponse;
import org.apache.hadoop.mapreduce.v2.api.protocolrecords.RenewDelegationTokenRequest;
import org.apache.hadoop.mapreduce.v2.api.protocolrecords.RenewDelegationTokenResponse;
import org.apache.hadoop.mapreduce.v2.api.records.JobId;
import org.apache.hadoop.mapreduce.v2.api.records.TaskAttemptId;
import org.apache.hadoop.mapreduce.v2.api.records.TaskId;
import org.apache.hadoop.mapreduce.v2.api.records.TaskType;
import org.apache.hadoop.mapreduce.v2.app.job.Job;
import org.apache.hadoop.mapreduce.v2.app.job.Task;
import org.apache.hadoop.mapreduce.v2.app.security.authorize.ClientHSPolicyProvider;
import org.apache.hadoop.mapreduce.v2.hs.webapp.HsWebApp;
import org.apache.hadoop.mapreduce.v2.jobhistory.JHAdminConfig;
import org.apache.hadoop.mapreduce.v2.util.MRWebAppUtil;
import org.apache.hadoop.net.NetUtils;
import org.apache.hadoop.security.UserGroupInformation;
import org.apache.hadoop.security.UserGroupInformation.AuthenticationMethod;
import org.apache.hadoop.security.token.Token;
import org.apache.hadoop.service.AbstractService;
import org.apache.hadoop.yarn.factories.RecordFactory;
import org.apache.hadoop.yarn.factory.providers.RecordFactoryProvider;
import org.apache.hadoop.yarn.ipc.YarnRPC;
import org.apache.hadoop.yarn.util.Records;
import org.apache.hadoop.yarn.webapp.WebApp;
import org.apache.hadoop.yarn.webapp.WebApps;

import com.google.common.annotations.VisibleForTesting;

/**
 * This module is responsible for talking to the
 * JobClient (user facing).
 *
 */
public class HistoryClientService extends AbstractService {

  private static final Log LOG = LogFactory.getLog(HistoryClientService.class);

  private HSClientProtocol protocolHandler;
  private Server server;
  private WebApp webApp;
  private InetSocketAddress bindAddress;
  private HistoryContext history;
  private JHSDelegationTokenSecretManager jhsDTSecretManager;
  
  public HistoryClientService(HistoryContext history,
      JHSDelegationTokenSecretManager jhsDTSecretManager) {
    super("HistoryClientService");
    this.history = history;
    this.protocolHandler = new HSClientProtocolHandler();
    this.jhsDTSecretManager = jhsDTSecretManager;
  }

  protected void serviceStart() throws Exception {
    Configuration conf = getConfig();
    YarnRPC rpc = YarnRPC.create(conf);
    initializeWebApp(conf);
    InetSocketAddress address = conf.getSocketAddr(
        JHAdminConfig.MR_HISTORY_ADDRESS,
        JHAdminConfig.DEFAULT_MR_HISTORY_ADDRESS,
        JHAdminConfig.DEFAULT_MR_HISTORY_PORT);

    server =
        rpc.getServer(HSClientProtocol.class, protocolHandler, address,
            conf, jhsDTSecretManager,
            conf.getInt(JHAdminConfig.MR_HISTORY_CLIENT_THREAD_COUNT,
                JHAdminConfig.DEFAULT_MR_HISTORY_CLIENT_THREAD_COUNT));

    // Enable service authorization?
    if (conf.getBoolean(
        CommonConfigurationKeysPublic.HADOOP_SECURITY_AUTHORIZATION,
        false)) {
      server.refreshServiceAcl(conf, new ClientHSPolicyProvider());
    }
    
    server.start();
    this.bindAddress = conf.updateConnectAddr(JHAdminConfig.MR_HISTORY_ADDRESS,
                                              server.getListenerAddress());
    LOG.info("Instantiated MRClientService at " + this.bindAddress);

    super.serviceStart();
  }

<<<<<<< HEAD
  private void initializeWebApp(Configuration conf) {
=======
  @VisibleForTesting
  protected void initializeWebApp(Configuration conf) {
>>>>>>> fbf12270
    webApp = new HsWebApp(history);
    InetSocketAddress bindAddress = MRWebAppUtil.getJHSWebBindAddress(conf);
    // NOTE: there should be a .at(InetSocketAddress)
    WebApps
        .$for("jobhistory", HistoryClientService.class, this, "ws")
        .with(conf)
        .withHttpSpnegoKeytabKey(
            JHAdminConfig.MR_WEBAPP_SPNEGO_KEYTAB_FILE_KEY)
        .withHttpSpnegoPrincipalKey(
            JHAdminConfig.MR_WEBAPP_SPNEGO_USER_NAME_KEY)
        .at(NetUtils.getHostPortString(bindAddress)).start(webApp);
    
    MRWebAppUtil.setJHSWebappURLWithoutScheme(conf,
        NetUtils.getHostPortString(webApp.getListenerAddress()));
  }

  @Override
  protected void serviceStop() throws Exception {
    if (server != null) {
      server.stop();
    }
    if (webApp != null) {
      webApp.stop();
    }
    super.serviceStop();
  }

  @Private
  public MRClientProtocol getClientHandler() {
    return this.protocolHandler;
  }

  @Private
  public InetSocketAddress getBindAddress() {
    return this.bindAddress;
  }

  private class HSClientProtocolHandler implements HSClientProtocol {

    private RecordFactory recordFactory = RecordFactoryProvider.getRecordFactory(null);

    public InetSocketAddress getConnectAddress() {
      return getBindAddress();
    }
    
    private Job verifyAndGetJob(final JobId jobID) throws IOException {
      UserGroupInformation loginUgi = null;
      Job job = null;
      try {
        loginUgi = UserGroupInformation.getLoginUser();
        job = loginUgi.doAs(new PrivilegedExceptionAction<Job>() {

          @Override
          public Job run() throws Exception {
            Job job = history.getJob(jobID);
            return job;
          }
        });
      } catch (InterruptedException e) {
        throw new IOException(e);
      }
      if (job != null) {
        JobACL operation = JobACL.VIEW_JOB;
        checkAccess(job, operation);
      }
      return job;
    }

    @Override
    public GetCountersResponse getCounters(GetCountersRequest request)
        throws IOException {
      JobId jobId = request.getJobId();
      Job job = verifyAndGetJob(jobId);
      GetCountersResponse response = recordFactory.newRecordInstance(GetCountersResponse.class);
      response.setCounters(TypeConverter.toYarn(job.getAllCounters()));
      return response;
    }

    @Override
    public GetJobReportResponse getJobReport(GetJobReportRequest request)
        throws IOException {
      JobId jobId = request.getJobId();
      Job job = verifyAndGetJob(jobId);
      GetJobReportResponse response = recordFactory.newRecordInstance(GetJobReportResponse.class);
      if (job != null) {
        response.setJobReport(job.getReport());
      }
      else {
        response.setJobReport(null);
      }
      return response;
    }

    @Override
    public GetTaskAttemptReportResponse getTaskAttemptReport(
        GetTaskAttemptReportRequest request) throws IOException {
      TaskAttemptId taskAttemptId = request.getTaskAttemptId();
      Job job = verifyAndGetJob(taskAttemptId.getTaskId().getJobId());
      GetTaskAttemptReportResponse response = recordFactory.newRecordInstance(GetTaskAttemptReportResponse.class);
      response.setTaskAttemptReport(job.getTask(taskAttemptId.getTaskId()).getAttempt(taskAttemptId).getReport());
      return response;
    }

    @Override
    public GetTaskReportResponse getTaskReport(GetTaskReportRequest request)
        throws IOException {
      TaskId taskId = request.getTaskId();
      Job job = verifyAndGetJob(taskId.getJobId());
      GetTaskReportResponse response = recordFactory.newRecordInstance(GetTaskReportResponse.class);
      response.setTaskReport(job.getTask(taskId).getReport());
      return response;
    }

    @Override
    public GetTaskAttemptCompletionEventsResponse
        getTaskAttemptCompletionEvents(
            GetTaskAttemptCompletionEventsRequest request) throws IOException {
      JobId jobId = request.getJobId();
      int fromEventId = request.getFromEventId();
      int maxEvents = request.getMaxEvents();

      Job job = verifyAndGetJob(jobId);
      GetTaskAttemptCompletionEventsResponse response = recordFactory.newRecordInstance(GetTaskAttemptCompletionEventsResponse.class);
      response.addAllCompletionEvents(Arrays.asList(job.getTaskAttemptCompletionEvents(fromEventId, maxEvents)));
      return response;
    }

    @Override
    public KillJobResponse killJob(KillJobRequest request) throws IOException {
      throw new IOException("Invalid operation on completed job");
    }

    @Override
    public KillTaskResponse killTask(KillTaskRequest request)
        throws IOException {
      throw new IOException("Invalid operation on completed job");
    }

    @Override
    public KillTaskAttemptResponse killTaskAttempt(
        KillTaskAttemptRequest request) throws IOException {
      throw new IOException("Invalid operation on completed job");
    }

    @Override
    public GetDiagnosticsResponse getDiagnostics(GetDiagnosticsRequest request)
        throws IOException {
      TaskAttemptId taskAttemptId = request.getTaskAttemptId();

      Job job = verifyAndGetJob(taskAttemptId.getTaskId().getJobId());

      GetDiagnosticsResponse response = recordFactory.newRecordInstance(GetDiagnosticsResponse.class);
      response.addAllDiagnostics(job.getTask(taskAttemptId.getTaskId()).getAttempt(taskAttemptId).getDiagnostics());
      return response;
    }

    @Override
    public FailTaskAttemptResponse failTaskAttempt(
        FailTaskAttemptRequest request) throws IOException {
      throw new IOException("Invalid operation on completed job");
    }

    @Override
    public GetTaskReportsResponse getTaskReports(GetTaskReportsRequest request)
        throws IOException {
      JobId jobId = request.getJobId();
      TaskType taskType = request.getTaskType();

      GetTaskReportsResponse response = recordFactory.newRecordInstance(GetTaskReportsResponse.class);
      Job job = verifyAndGetJob(jobId);
      Collection<Task> tasks = job.getTasks(taskType).values();
      for (Task task : tasks) {
        response.addTaskReport(task.getReport());
      }
      return response;
    }
    
    @Override
    public GetDelegationTokenResponse getDelegationToken(
        GetDelegationTokenRequest request) throws IOException {

      UserGroupInformation ugi = UserGroupInformation.getCurrentUser();

      // Verify that the connection is kerberos authenticated
        if (!isAllowedDelegationTokenOp()) {
          throw new IOException(
              "Delegation Token can be issued only with kerberos authentication");
        }

      GetDelegationTokenResponse response = recordFactory.newRecordInstance(
          GetDelegationTokenResponse.class);

      String user = ugi.getUserName();
      Text owner = new Text(user);
      Text realUser = null;
      if (ugi.getRealUser() != null) {
        realUser = new Text(ugi.getRealUser().getUserName());
      }
      MRDelegationTokenIdentifier tokenIdentifier =
          new MRDelegationTokenIdentifier(owner, new Text(
            request.getRenewer()), realUser);
      Token<MRDelegationTokenIdentifier> realJHSToken =
          new Token<MRDelegationTokenIdentifier>(tokenIdentifier,
              jhsDTSecretManager);
      org.apache.hadoop.yarn.api.records.Token mrDToken =
          org.apache.hadoop.yarn.api.records.Token.newInstance(
            realJHSToken.getIdentifier(), realJHSToken.getKind().toString(),
            realJHSToken.getPassword(), realJHSToken.getService().toString());
      response.setDelegationToken(mrDToken);
      return response;
    }

    @Override
    public RenewDelegationTokenResponse renewDelegationToken(
        RenewDelegationTokenRequest request) throws IOException {
        if (!isAllowedDelegationTokenOp()) {
          throw new IOException(
              "Delegation Token can be renewed only with kerberos authentication");
        }

        org.apache.hadoop.yarn.api.records.Token protoToken = request.getDelegationToken();
        Token<MRDelegationTokenIdentifier> token =
            new Token<MRDelegationTokenIdentifier>(
                protoToken.getIdentifier().array(), protoToken.getPassword()
                    .array(), new Text(protoToken.getKind()), new Text(
                    protoToken.getService()));

        String user = UserGroupInformation.getCurrentUser().getShortUserName();
        long nextExpTime = jhsDTSecretManager.renewToken(token, user);
        RenewDelegationTokenResponse renewResponse = Records
            .newRecord(RenewDelegationTokenResponse.class);
        renewResponse.setNextExpirationTime(nextExpTime);
        return renewResponse;
    }

    @Override
    public CancelDelegationTokenResponse cancelDelegationToken(
        CancelDelegationTokenRequest request) throws IOException {
        if (!isAllowedDelegationTokenOp()) {
          throw new IOException(
              "Delegation Token can be cancelled only with kerberos authentication");
        }

        org.apache.hadoop.yarn.api.records.Token protoToken = request.getDelegationToken();
        Token<MRDelegationTokenIdentifier> token =
            new Token<MRDelegationTokenIdentifier>(
                protoToken.getIdentifier().array(), protoToken.getPassword()
                    .array(), new Text(protoToken.getKind()), new Text(
                    protoToken.getService()));

        String user = UserGroupInformation.getCurrentUser().getShortUserName();
        jhsDTSecretManager.cancelToken(token, user);
        return Records.newRecord(CancelDelegationTokenResponse.class);
    }

    private void checkAccess(Job job, JobACL jobOperation)
        throws IOException {

      UserGroupInformation callerUGI;
      callerUGI = UserGroupInformation.getCurrentUser();

      if (!job.checkAccess(callerUGI, jobOperation)) {
        throw new IOException(new AccessControlException("User "
            + callerUGI.getShortUserName() + " cannot perform operation "
            + jobOperation.name() + " on " + job.getID()));
      }
    }

    private boolean isAllowedDelegationTokenOp() throws IOException {
      if (UserGroupInformation.isSecurityEnabled()) {
        return EnumSet.of(AuthenticationMethod.KERBEROS,
                          AuthenticationMethod.KERBEROS_SSL,
                          AuthenticationMethod.CERTIFICATE)
            .contains(UserGroupInformation.getCurrentUser()
                    .getRealAuthenticationMethod());
      } else {
        return true;
      }
    }

  }
}<|MERGE_RESOLUTION|>--- conflicted
+++ resolved
@@ -144,12 +144,8 @@
     super.serviceStart();
   }
 
-<<<<<<< HEAD
-  private void initializeWebApp(Configuration conf) {
-=======
   @VisibleForTesting
   protected void initializeWebApp(Configuration conf) {
->>>>>>> fbf12270
     webApp = new HsWebApp(history);
     InetSocketAddress bindAddress = MRWebAppUtil.getJHSWebBindAddress(conf);
     // NOTE: there should be a .at(InetSocketAddress)
