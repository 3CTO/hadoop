--- conflicted
+++ resolved
@@ -62,12 +62,8 @@
 import org.apache.commons.logging.LogFactory;
 import org.apache.hadoop.conf.Configuration;
 import org.apache.hadoop.fs.CommonConfigurationKeys;
-<<<<<<< HEAD
-import org.apache.hadoop.security.SecurityUtil;
-=======
 import org.apache.hadoop.io.BytesWritable;
 import org.apache.hadoop.io.IntWritable;
->>>>>>> 4d04914f
 import org.apache.hadoop.io.Writable;
 import org.apache.hadoop.io.WritableUtils;
 import org.apache.hadoop.ipc.metrics.RpcDetailedMetrics;
@@ -106,23 +102,13 @@
   
   // 1 : Introduce ping and server does not throw away RPCs
   // 3 : Introduce the protocol into the RPC connection header
-<<<<<<< HEAD
-  public static final byte CURRENT_VERSION = 3;
-=======
   // 4 : Introduced SASL security layer
   public static final byte CURRENT_VERSION = 4;
->>>>>>> 4d04914f
 
   /**
    * Initial and max size of response buffer
    */
   static int INITIAL_RESP_BUF_SIZE = 10240;
-<<<<<<< HEAD
-  static int MAX_RESP_BUF_SIZE = 1024*1024;
-    
-  public static final Log LOG = LogFactory.getLog(Server.class);
-=======
->>>>>>> 4d04914f
 
   public static final Log LOG = LogFactory.getLog(Server.class);
   public static final Log auditLOG = 
@@ -1379,19 +1365,6 @@
             }
           }
           CurCall.set(null);
-<<<<<<< HEAD
-          setupResponse(buf, call, 
-                        (error == null) ? Status.SUCCESS : Status.ERROR, 
-                        value, errorClass, error);
-          // Discard the large buf and reset it back to 
-          // smaller size to freeup heap
-          if (buf.size() > MAX_RESP_BUF_SIZE) {
-            LOG.warn("Large response size " + buf.size() + " for call " + 
-                call.toString());
-            buf = new ByteArrayOutputStream(INITIAL_RESP_BUF_SIZE);
-          }
-          responder.doRespond(call);
-=======
           synchronized (call.connection.responseQueue) {
             // setupResponse() needs to be sync'ed together with 
             // responder.doResponse() since setupResponse may use
@@ -1409,7 +1382,6 @@
             }
             responder.doRespond(call);
           }
->>>>>>> 4d04914f
         } catch (InterruptedException e) {
           if (running) {                          // unexpected -- log it
             LOG.info(getName() + " caught: " +
@@ -1449,10 +1421,6 @@
     this.handlerCount = handlerCount;
     this.socketSendBufferSize = 0;
     this.maxQueueSize = handlerCount * conf.getInt(
-<<<<<<< HEAD
-                CommonConfigurationKeys.IPC_SERVER_HANDLER_QUEUE_SIZE_KEY,
-                CommonConfigurationKeys.IPC_SERVER_HANDLER_QUEUE_SIZE_DEFAULT);
-=======
         CommonConfigurationKeys.IPC_SERVER_HANDLER_QUEUE_SIZE_KEY,
         CommonConfigurationKeys.IPC_SERVER_HANDLER_QUEUE_SIZE_DEFAULT);
     this.maxRespSize = conf.getInt(
@@ -1461,7 +1429,6 @@
     this.readThreads = conf.getInt(
         CommonConfigurationKeys.IPC_SERVER_RPC_READ_THREADS_KEY,
         CommonConfigurationKeys.IPC_SERVER_RPC_READ_THREADS_DEFAULT);
->>>>>>> 4d04914f
     this.callQueue  = new LinkedBlockingQueue<Call>(maxQueueSize); 
     this.maxIdleTime = 2*conf.getInt("ipc.client.connection.maxidletime", 1000);
     this.maxConnectionsToNuke = conf.getInt("ipc.client.kill.max", 10);
